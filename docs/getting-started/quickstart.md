--- conflicted
+++ resolved
@@ -50,36 +50,11 @@
 npx -y @dbos-inc/create@latest -n hello
    ```
 
-This command should print `Application initialized successfully!` It creates a new folder named `<app-name>` that contains all the files needed by the "Hello" app. This app greets users and tracks the count of greetings per user. Enter the folder to perform the next step.
-
 ```
 cd <app-name>
 ```
 
-<<<<<<< HEAD
-Otherwise, to create a new account, run `npx dbos-cloud register -u <username>`. Usernames should be 3 to 30 characters long and contain only lowercase letters, numbers, and underscores.
-
-### 4. Provision a database instance
-
-Every DBOS app connects to a database instance, and you can provision one for free. You can do this from the [cloud console](https://console.dbos.dev/) or by running the below command in your application folder.
-
-Choose a database instance name, username and password. Both the instance name and username must be 3 to 16 characters long and contain only lowercase letters, numbers and underscores. The password must contain at least 8 characters. Run this command and enter the password when prompted:
-```
-npx dbos-cloud db provision <database-instance-name> -U <database-username>
-```
-
-This command should print `Database successfully provisioned!` To view your provisioned instance, run `npx dbos-cloud db list`. For more information, see the [database management guide](../cloud-tutorials/database-management.md).
-
-:::info
-This instance can host multiple logical databases for different apps. By default, every logical database has the same name as its app. This is configured in [`dbos-config.yaml`](../api-reference/configuration.md)
-:::
-
-### 5. Deploy!
-
-Now, you're ready to deploy to DBOS Cloud! First, register your application by running this command, using your database instance name from the last step:
-=======
 ### 3. Deploy!
->>>>>>> 2603e3b2
 
 Run the following command to deploy your app to DBOS Cloud:
 ```
