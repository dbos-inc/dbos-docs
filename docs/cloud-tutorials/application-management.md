--- conflicted
+++ resolved
@@ -25,23 +25,7 @@
 To enable time travel for your application, specify `--enable-timetravel`.
 :::
 
-<<<<<<< HEAD
-After you've registered your application, deploy it to run it in the cloud.
-Run this command in your application root directory:
-
-```
-npx dbos-cloud app deploy
-```
-
-When you deploy an application, the DBOS Cloud CLI compresses your application folder in a zip archive and upload it to DBOS Cloud.
-:::info
-Application archives can be up to 500MB in size.
-:::
-
-DBOS Cloud will first run [`npx dbos migrate`](../api-reference/cli.md#npx-dbos-migrate) on your application database to apply all schema migrations you've defined.
-=======
 Each time you deploy an application, DBOS Cloud first runs [`npx dbos migrate`](../api-reference/cli.md#npx-dbos-migrate) on your application database to apply all schema migrations you've defined.
->>>>>>> b7d27131
 It then starts your application.
 After your application is deployed, DBOS Cloud hosts it at this URL, which is also printed by the deploy command:
 
