---
sidebar_position: 12
title: Configuration
---

## Configuring DBOS

To configure DBOS, pass a `DBOSConfig` object to its constructor.
For example:

```python
config: DBOSConfig = {
    "name": "dbos-example",
    "system_database_url": os.environ["DBOS_SYSTEM_DATABASE_URL"],
}
DBOS(config=config)
```

The `DBOSConfig` object has the following fields.
All fields except `name` are optional.

```python
class DBOSConfig(TypedDict):
    name: str
    application_version: Optional[str]
    executor_id: Optional[str]

    system_database_url: Optional[str]
    application_database_url: Optional[str]
    sys_db_pool_size: Optional[int]
    dbos_system_schema: Optional[str]
    system_database_engine: Optional[sqlalchemy.Engine]

    conductor_key: Optional[str]
    conductor_url: Optional[str]

    enable_otlp: Optional[bool]
    otlp_traces_endpoints: Optional[List[str]]
    otlp_logs_endpoints: Optional[List[str]]
    otlp_attributes: Optional[dict[str, str]]
    log_level: Optional[str]

    run_admin_server: Optional[bool]
    admin_port: Optional[int]

    serializer: Optional[Serializer]

    enable_patching: Optional[bool]
```

### Application Settings

- **name**: Your application's name.
- **application_version**: The code version for this application and its workflows. Workflow versioning is documented [here](../tutorials/workflow-tutorial.md#workflow-versioning-and-recovery).
- **executor_id**: A unique process ID used to identify the application instance in distributed environments. If using DBOS Conductor or Cloud, this is set automatically.

### Database Connection Settings

- **system_database_url**: A connection string to your system database.
This is the database in which DBOS stores workflow and step state; its schema is documented [here](../../explanations/system-tables.md).
This may be either Postgres or SQLite, though Postgres is recommended for production.
DBOS uses this connection string, unmodified, to create a [SQLAlchemy engine](https://docs.sqlalchemy.org/en/20/core/engines.html).
A valid connection string looks like:

```
postgresql://[username]:[password]@[hostname]:[port]/[database name]
```

Or with SQLite:

```
sqlite:///[path to database file]
```

:::info
Passwords in connection strings must be escaped (for example with [urllib](https://docs.python.org/3/library/urllib.parse.html#urllib.parse.quote)) if they contain special characters.
:::

If no connection string is provided, DBOS uses a SQLite database:

```shell
sqlite:///[application_name].sqlite
```
- **application_database_url**: A connection string to your application database.
This is the database in which DBOS executes [`@DBOS.transaction`](../tutorials/step-tutorial.md#transactions) functions.
This parameter has the same format and default as `system_database_url`.
If you are not using `@DBOS.transaction`, you do not need to supply this parameter.
- **sys_db_pool_size**: The size of the connection pool used for the [DBOS system database](../../explanations/system-tables). Defaults to 20.
- **dbos_system_schema**: Postgres schema name for DBOS system tables. Defaults to `dbos`.
- **system_database_engine**: A custom SQLAlchemy engine to use to connect to your system database. If provided, DBOS will not create an engine but use this instead.

### Conductor Settings

- **conductor_key**: An API key for [DBOS Conductor](../../production/self-hosting/conductor.md). If provided, application connects to Conductor. API keys can be created from the [DBOS console](https://console.dbos.dev).
- **conductor_url**: The URL of the Conductor service to connect to. Only set if you are self-hosting Conductor.


### Logging and Tracing Settings

- **enable_otlp**: Enable DBOS OpenTelemetry [tracing and export](../tutorials/logging-and-tracing.md). Defaults to False.
- **otlp_traces_endpoints**: DBOS operations [automatically generate OpenTelemetry Traces](../tutorials/logging-and-tracing#tracing). Use this field to declare a list of OTLP-compatible trace receivers. Requires `enable_otlp` to be True.
- **otlp_logs_endpoints**: the DBOS logger can export OTLP-formatted log signals. Use this field to declare a list of OTLP-compatible log receivers. Requires `enable_otlp` to be True.
- **otlp_attributes**: A set of attributes (key-value pairs) to apply to all OTLP-exported logs and traces.
- **log_level**: Configure the [DBOS logger](../tutorials/logging-and-tracing#logging) severity. Defaults to `INFO`.

### Admin Server Settings

- **run_admin_server**: Whether to run an [HTTP admin server](../../production/self-hosting/admin-api.md) for workflow management operations. Defaults to True.
- **admin_port**: The port on which the admin server runs. Defaults to 3001.
<<<<<<< HEAD
- **application_version**: The code version for this application and its workflows. Workflow versioning is documented [here](../tutorials/upgrading-workflows.md#versioning).
- **executor_id**: A unique process ID used to identify the application instance in distributed environments. If using DBOS Conductor or Cloud, this is set automatically.
=======
### Serialization Settings

>>>>>>> 9ee4ba03
- **serializer**: A custom serializer for the system database. See the [custom serialization reference](./contexts.md#custom-serialization) for details.
- **enable_patching** Enable the [patching](../tutorials/upgrading-workflows.md) strategy for safely upgrading workflow code.


## DBOS Configuration File

Some tools in the DBOS ecosystem, including [DBOS Cloud](../../production/dbos-cloud/deploying-to-cloud.md) and the [DBOS CLI](./cli.md), are configured by a `dbos-config.yaml` file.

You can create a `dbos-config.yaml` with default parameters with:

```shell
dbos init <app-name> --config
```

### Configuration File Fields

::::info
You can use environment variables for configuration values through the syntax `field: ${VALUE}`.
::::

Each `dbos-config.yaml` file has the following fields and sections:

- **name**: Your application's name. Must match the name supplied to the DBOS constructor.
- **language**: The application language. Must be set to `python` for Python applications.
- **system_database_url**: The connection string to your DBOS system database.
This connection string is used by the DBOS [CLI](cli.md) and [debugger](../tutorials/debugging.md).
It has the same format as the `system_database_url` you pass to the DBOS constructor.
- **database_url**: The connection string to your application database.
This connection string is used by the DBOS [CLI](cli.md) and [debugger](../tutorials/debugging.md).
It has the same format as the `application_database_url` you pass to the DBOS constructor.
- **runtimeConfig**:
  - **start**: (required only in DBOS Cloud) The command(s) with which to start your app. Called from [`dbos start`](../reference/cli.md#dbos-start), which is used to start your app in DBOS Cloud.
  - **setup**: Setup commands to run before your application is built in DBOS Cloud. Used only in DBOS Cloud. Documentation [here](../../production/dbos-cloud/application-management.md#customizing-microvm-setup).

### Configuration Schema File

There is a schema file available for the DBOS configuration file schema [on GitHub](https://github.com/dbos-inc/dbos-transact-py/blob/main/dbos/dbos-config.schema.json).
This schema file can be used to provide an improved YAML editing experience for developer tools that leverage it.
For example, the Visual Studio Code [RedHat YAML extension](https://marketplace.visualstudio.com/items?itemName=redhat.vscode-yaml) provides tooltips, statement completion and real-time validation for editing DBOS config files.
This extension provides [multiple ways](https://github.com/redhat-developer/vscode-yaml#associating-schemas) to associate a YAML file with its schema.
The easiest is to simply add a comment with a link to the schema at the top of the config file:

```yaml
# yaml-language-server: $schema=https://github.com/dbos-inc/dbos-transact-py/blob/main/dbos/dbos-config.schema.json
```<|MERGE_RESOLUTION|>--- conflicted
+++ resolved
@@ -22,6 +22,7 @@
 ```python
 class DBOSConfig(TypedDict):
     name: str
+    enable_patching: Optional[bool]
     application_version: Optional[str]
     executor_id: Optional[str]
 
@@ -44,15 +45,15 @@
     admin_port: Optional[int]
 
     serializer: Optional[Serializer]
-
-    enable_patching: Optional[bool]
 ```
 
 ### Application Settings
 
 - **name**: Your application's name.
-- **application_version**: The code version for this application and its workflows. Workflow versioning is documented [here](../tutorials/workflow-tutorial.md#workflow-versioning-and-recovery).
+- **enable_patching** Enable the [patching](../tutorials/upgrading-workflows.md#patching) strategy for safely upgrading workflow code.
+- **application_version**: If using the [versioning](../tutorials/upgrading-workflows.md#versioning) strategy for safely upgrading workflow code, the code version for this application and its workflows.
 - **executor_id**: A unique process ID used to identify the application instance in distributed environments. If using DBOS Conductor or Cloud, this is set automatically.
+
 
 ### Database Connection Settings
 
@@ -107,16 +108,9 @@
 
 - **run_admin_server**: Whether to run an [HTTP admin server](../../production/self-hosting/admin-api.md) for workflow management operations. Defaults to True.
 - **admin_port**: The port on which the admin server runs. Defaults to 3001.
-<<<<<<< HEAD
-- **application_version**: The code version for this application and its workflows. Workflow versioning is documented [here](../tutorials/upgrading-workflows.md#versioning).
-- **executor_id**: A unique process ID used to identify the application instance in distributed environments. If using DBOS Conductor or Cloud, this is set automatically.
-=======
 ### Serialization Settings
 
->>>>>>> 9ee4ba03
 - **serializer**: A custom serializer for the system database. See the [custom serialization reference](./contexts.md#custom-serialization) for details.
-- **enable_patching** Enable the [patching](../tutorials/upgrading-workflows.md) strategy for safely upgrading workflow code.
-
 
 ## DBOS Configuration File
 
