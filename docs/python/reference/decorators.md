---
sidebar_position: 2
title: Decorators
description: API reference for DBOS decorators.
pagination_prev: null
---


In DBOS, you annotate functions with decorators to give them properties. 

## Function Decorators

### workflow

```python
DBOS.workflow()
```

Durably execute this function as a [DBOS workflow](../tutorials/workflow-tutorial.md).

**Example:**
```python
@DBOS.workflow()
def greeting_workflow(name: str, note: str):
    sign_guestbook(name)
    insert_greeting(name, note)
```

### step

```python
DBOS.step(
    retries_allowed: bool = False,
    interval_seconds: float = 1.0,
    max_attempts: int = 3,
    backoff_rate: float = 2.0
)
```

Mark a function as a step in a workflow.
This has two benefits:

1. It lets workflows know this function performs a complex operation or interacts with an external service, so the workflow can guarantee those operations or interactions happen exactly-once.

2. DBOS provides configurable automatic retries with exponential backoff for steps to more easily handle transient errors.

**Example:**
```python
@DBOS.step(retries_allowed=True, max_attempts=10)
def example_step():
    return requests.get("https://example.com").text
```

**Parameters:**
- `retries_allowed`: Whether to retry the step if it throws an exception.
- `interval_seconds`: How long to wait before the initial retry.
- `max_attempts`: How many times to retry a step that is throwing exceptions.
- `backoff_rate`: How much to multiplicatively increase `interval_seconds` between retries.


### transaction

```python
DBOS.transaction(
    isolation_level: str = "SERIALIZABLE"
)
```

Transactions are a special type of step that are optimized for database operations.
They execute as a single [database transaction](https://en.wikipedia.org/wiki/Database_transaction).
They provide database access through the `DBOS.sql_session` context variable.

**Example:**
```python
@DBOS.transaction()
def example_insert(name: str, note: str) -> None:
    # Insert a new greeting into the database
    sql = text("INSERT INTO greetings (name, note) VALUES (:name, :note)")
    DBOS.sql_session.execute(sql, {"name": name, "note": note})
```

**Parameters:**
- `isolation_level`: The isolation level with which to run the transaction. Must be one of `SERIALIZABLE`, `REPEATABLE READ`, or `READ COMMITTED`. Defaults to `SERIALIZABLE`.

### scheduled

```python
DBOS.scheduled(
    cron: str
)
```

Run a function on a schedule specified using [crontab](https://en.wikipedia.org/wiki/Cron) syntax. See [here](https://docs.gitlab.com/ee/topics/cron/) for a guide to cron syntax and [here](https://crontab.guru/) for a crontab editor.

The annotated function must take in two parameters: The time that the run was scheduled (as a `datetime`) and the time that the run was actually started (also a `datetime`).

**Example:**
```python
@DBOS.scheduled('* * * * *') # crontab syntax to run once every minute
@DBOS.workflow()
def example_scheduled_workflow(scheduled_time: datetime, actual_time: datetime):
    DBOS.logger.info("I am a workflow scheduled to run once a minute. ")
```


**Parameters:**
- `cron`: The schedule in [crontab](https://en.wikipedia.org/wiki/Cron) syntax.

<<<<<<< HEAD
### kafka_consumer

```python
DBOS.kafka_consumer(
        config: dict[str, Any],
        topics: list[str]
)
```

Runs a function for each message received on the specified topic(s). 
Uses the Kafka message's topic, partition and offset to create a unique [workflow id](http://localhost:3000/python/reference/contexts#setworkflowid) to ensure once and only once execution.
Takes a configuration dictionary and a list of topics to consume. 
The decorated function must take a KafkaMessage as its only parameter

**Example**
```python
@DBOS.kafka_consumer(
        config={
            "bootstrap.servers": "localhost:9092",
            "group.id": "dbos-kafka-group",
        },
        topics=["example-topic"],
)
@DBOS.workflow()
def test_kafka_workflow(msg: KafkaMessage):
    DBOS.logger.info(f"Message received: {msg.value.decode()}")
```

**Parameters:**
- `config`: a dictionary of config settings. Information on required settings follows with full configuration setting details available in the [official Kafka documentation](https://kafka.apache.org/documentation/#consumerconfigs).
  - `bootstrap.servers`: A list of host/port pairs to use for establishing the initial connection to the Kafka cluster.
    This list should be in the form host1:port1,host2:port2,...
  - `group.id`: A unique string that identifies the consumer group this consumer belongs to.
- `topics`: a list of Kafka topics to subscribe to
=======
### required_roles

```python
DBOS.required_roles(
  roles: List[str]
)
```

The `@DBOS.dbos_required_roles` decorator applies role-based security to the decorated function.  The authenticated user must have at least one of the roles on the `roles` list in order to access the function.

**Parameters:**
- `roles`: List of required roles applied to the decorated function.


**Example:**
```python
@DBOS.workflow()
@DBOS.required_roles(["support","admin")
def my_support_workflow():
  pass # Function accessible only with "support" or "admin" role
```

## Classes and Decorators

Methods in classes can be decorated with any of the [function decorators](#function-decorators) above.
Functions marked as `@classmethod` or `@staticmethod` are supported in the same way as regular functions. 
Classes with instance methods should extend from [`DBOSConfiguredInstance`](#dbosconfiguredinstance).

### dbos_class

```python
DBOS.dbos_class()
```

The `@DBOS.dbos_class` decorator should be applied to all classes with DBOS workflow, transaction, and step functions.  This decorator assists in making sure all functions are properly registered with the class and provided with class-level configuration information.

**Example:**
```python
@DBOS.dbos_class()
class MyClass:
  @staticmethod
  @DBOS.workflow()
  def my_class_wf():
    pass
```

### default_required_roles

```python
DBOS.default_required_roles(
  roles: List[str]
)
```

The `@DBOS.default_required_roles` decorator can be applied to a class to set the default list of required access roles for all functions in the class.  The list of required roles for individual functions can be overridden with [`required_roles`](#required_roles).

**Parameters:**
- `roles`: List of required roles to apply to all functions not individually decorated with [`required_roles`](#required_roles).

**Example:**
```python
@DBOS.default_required_roles(["user"])
class MyClass:
  @staticmethod
  @DBOS.workflow()
  def my_user_function() -> None:
    pass  # Must have "user" role to access

  @staticmethod
  @DBOS.workflow()
  @DBOS.required_roles(["admin"])
  def my_admin_function() -> None:
    pass  # Must have "admin" role to access
```


### DBOSConfiguredInstance

```python
DBOSConfiguredInstance(
  instance_name: str
)
```

`DBOSConfiguredInstance` should be used as a base for classes with decorated instance member functions.
`DBOSConfiguredInstance` collects the instance name; this name is recorded in the database workflow records so that recovery can be targeted to the correct instance.
`DBOSConfiguredInstance` also registers the class instance with the DBOS recovery system.

**Parameters:**
- `instance_name`: The name of the instance, for recording in workflow database records

**Example:**
```
    @DBOS.dbos_class()
    class DBOSTestClass(DBOSConfiguredInstance):
        def __init__(self) -> None:
            super().__init__("instance1")
```
>>>>>>> de17ea74
<|MERGE_RESOLUTION|>--- conflicted
+++ resolved
@@ -106,7 +106,29 @@
 **Parameters:**
 - `cron`: The schedule in [crontab](https://en.wikipedia.org/wiki/Cron) syntax.
 
-<<<<<<< HEAD
+
+### required_roles
+
+```python
+DBOS.required_roles(
+  roles: List[str]
+)
+```
+
+The `@DBOS.dbos_required_roles` decorator applies role-based security to the decorated function.  The authenticated user must have at least one of the roles on the `roles` list in order to access the function.
+
+**Parameters:**
+- `roles`: List of required roles applied to the decorated function.
+
+
+**Example:**
+```python
+@DBOS.workflow()
+@DBOS.required_roles(["support","admin")
+def my_support_workflow():
+  pass # Function accessible only with "support" or "admin" role
+```
+
 ### kafka_consumer
 
 ```python
@@ -116,10 +138,17 @@
 )
 ```
 
-Runs a function for each message received on the specified topic(s). 
+Runs a function for each Kafka message received on the specified topic(s). 
 Uses the Kafka message's topic, partition and offset to create a unique [workflow id](http://localhost:3000/python/reference/contexts#setworkflowid) to ensure once and only once execution.
 Takes a configuration dictionary and a list of topics to consume. 
-The decorated function must take a KafkaMessage as its only parameter
+The decorated function must take a KafkaMessage as its only parameter.
+
+**Parameters:**
+- `config`: a dictionary of config settings. Information on required settings follows with full configuration setting details available in the [official Kafka documentation](https://kafka.apache.org/documentation/#consumerconfigs).
+  - `bootstrap.servers`: A list of host/port pairs to use for establishing the initial connection to the Kafka cluster.
+    This list should be in the form host1:port1,host2:port2,...
+  - `group.id`: A unique string that identifies the consumer group this consumer belongs to.
+- `topics`: a list of Kafka topics to subscribe to
 
 **Example**
 ```python
@@ -135,34 +164,6 @@
     DBOS.logger.info(f"Message received: {msg.value.decode()}")
 ```
 
-**Parameters:**
-- `config`: a dictionary of config settings. Information on required settings follows with full configuration setting details available in the [official Kafka documentation](https://kafka.apache.org/documentation/#consumerconfigs).
-  - `bootstrap.servers`: A list of host/port pairs to use for establishing the initial connection to the Kafka cluster.
-    This list should be in the form host1:port1,host2:port2,...
-  - `group.id`: A unique string that identifies the consumer group this consumer belongs to.
-- `topics`: a list of Kafka topics to subscribe to
-=======
-### required_roles
-
-```python
-DBOS.required_roles(
-  roles: List[str]
-)
-```
-
-The `@DBOS.dbos_required_roles` decorator applies role-based security to the decorated function.  The authenticated user must have at least one of the roles on the `roles` list in order to access the function.
-
-**Parameters:**
-- `roles`: List of required roles applied to the decorated function.
-
-
-**Example:**
-```python
-@DBOS.workflow()
-@DBOS.required_roles(["support","admin")
-def my_support_workflow():
-  pass # Function accessible only with "support" or "admin" role
-```
 
 ## Classes and Decorators
 
@@ -240,4 +241,3 @@
         def __init__(self) -> None:
             super().__init__("instance1")
 ```
->>>>>>> de17ea74
