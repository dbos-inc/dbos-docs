--- conflicted
+++ resolved
@@ -345,11 +345,7 @@
 
 ## 9. Trying out the App
 
-<<<<<<< HEAD
-You can run locally with a Kafka broker container we provide. First, make sure you have Docker and Postgres configured as shown in the [quickstart](../../quickstart.md#1-set-up-a-postgres-server). 
-=======
 You can run locally with a Kafka broker container we provide. First, make sure you have Docker and Postgres configured as shown in the [quickstart](../../quickstart.md).
->>>>>>> 8a782f6c
 
 Then, start the broker container:
 ```bash
