--- conflicted
+++ resolved
@@ -8,56 +8,12 @@
 To configure DBOS, pass in a configuration with `DBOS.setConfig` before you call `DBOS.launch`.
 For example:
 
-<<<<<<< HEAD
-- **language**: The application language field. Must be set to `node` for TypeScript applications.
-- **database**: The [database](#database) section.
-- **runtimeConfig**: The [runtime](#runtime) section.
-- **http**: The [HTTP](#http) section.
-- **application**: The [application configuration](#application) section.
-- **env**: The [environment variables](#environment-variables) section.
-- **telemetry**: The [telemetry](#telemetry) section.
-
----
-
-### Database
-
-The database section is used to set up the connection to the database.
-DBOS currently only supports Postgres-compatible databases.
-All fields are optional.
-Note that applications deployed to DBOS Cloud do not use the connection parameters here, but instead are automatically connected to your cloud database.
-
-- **hostname**: Database server hostname. Defaults to `localhost`.
-- **port**: Database server port. Defaults to `5432`.
-- **username**: Username with which to connect to the database server. Defaults to `postgres`.
-- **password**: Password with which to connect to the database server.  We recommend using an environment variable for this field, instead of plain text. Defaults to the `PGPASSWORD` environment variable.
-- **app_db_name**: Name of the application database. If not supplied, the application name (with dashes replaced with underscores for compatibility) is used instead.
-- **sys_db_name**: Name of the system database in which DBOS stores internal state. Defaults to `{app_db_name}_dbos_sys`.  For local deployment only, not used in DBOS Cloud.
-- **app_db_client**: Client to use for connecting to the application database. Must be one of `knex`, `drizzle`, `typeorm`, or `prisma`.  Defaults to `knex`.  The client specified here is used to provide [`DBOS.sqlClient`](../reference/transactapi/dbos-class.md#accesing-sql-database-clients).
-- **ssl_ca**: If using SSL/TLS to securely connect to a database, path to an SSL root certificate file.  Equivalent to the [`sslrootcert`](https://www.postgresql.org/docs/current/libpq-ssl.html) connection parameter in `psql`.
-- **connectionTimeoutMillis**: Database connection timeout in milliseconds. Defaults to `3000`.
-- **local_suffix**: Whether to suffix `app_db_name` with '_local'. Set to true when doing local development using a DBOS Cloud database.
-- **migrate**: A list of commands to run to apply your application's schema to the database. We recommend using a TypeScript-based migration tool as documented [here](../tutorials/transaction-tutorial.md#schema-management).
-- **rollback**: A list of commands to run to roll back the last batch of schema migrations.
-
-**Example**:
-
-```yaml
-database:
-  hostname: 'localhost'
-  port: 5432
-  username: 'postgres'
-  password: ${PGPASSWORD}
-  app_db_client: 'knex'
-  migrate: ['npx knex migrate:latest']
-  rollback: ['npx knex migrate:rollback']
-=======
 ```javascript
 DBOS.setConfig({
   name: 'my-app',
   databaseUrl: process.env.DBOS_DATABASE_URL,
 });
 await DBOS.launch();
->>>>>>> 7b491db8
 ```
 
 A configuration object has the following fields.
@@ -106,15 +62,6 @@
 
 Here is an example configuration file with default parameters:
 
-<<<<<<< HEAD
-Applications can optionally use the application configuration to define custom properties as key-value pairs.
-These properties can be retrieved via the [`DBOS.getConfig`](./transactapi/dbos-class.md#dbosgetconfig) method.
-
-**Example**:
-```yaml
-application:
-  PAYMENTS_SERVICE: 'https://stripe.com/payment'
-=======
 ```shell
 name: my-app
 language: node
@@ -122,7 +69,6 @@
 runtimeConfig:
   start:
     - node dist/main.js
->>>>>>> 7b491db8
 ```
 
 ### Configuration File Fields
