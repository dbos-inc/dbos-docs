---
sidebar_position: 4
title: Decorators
description: API reference for DBOS decorators.
---

# DBOS Decorators

## Background

[Decorators](https://www.typescriptlang.org/docs/handbook/decorators.html) in TypeScript are a way to declaratively alter classes, functions, and parameters. Decorators precede the decorated class, function, or parameter, and begin with `@`:
```typescript
  @Decorated
  class decorated {
  ...
  }
```
Decorators may or may not take arguments in parentheses `()`.  However, each specific decorator either requires or refuses parentheses. In the following, adding `()` after `@Required` will lead to an error, as will omitting `()` after `@LogMask`.
```
@Required @LogMask(LogMasks.HASH) password: string
```

While, in general, the order in which decorators are listed can affect the behavior, all decorators in the DBOS API are order-independent.  So this:
```typescript
  @Transaction()
  @PostApi("/follow")
  static async hello(ctx: TransactionContext) {
  ...
  }
```

is the same as this:
```typescript
  @PostApi("/follow")
  @Transaction()
  static async hello(ctx: TransactionContext) {
  ...
  }
```

### Enabling Decorators

DBOS uses [Typescript "Stage 2" decorators](https://www.typescriptlang.org/docs/handbook/decorators.html).
If you initialize your project with [`npx @dbos-inc/dbos-sdk init`](../api-reference/cli.md#npx-dbos-sdk-init), these are automatically enabled.
Otherwise, you must enable them by supplying the following configuration to the Typescript compiler (usually via the file `tsconfig.json`):

```json
{
  "compilerOptions": {
    "experimentalDecorators": true,
    "emitDecoratorMetadata": true,
  }
}
```

## Decorator Locations

DBOS currently uses decorators at the class, function, or function parameter level.  (Typescript also supports decorators at the property or accessor level, but DBOS currently doesn't use them.)

### Class Decorators

Class decorators are affixed to a class, just before the keyword `class`.  Such decorators will be applied to all functions in the class.
-   [`@Authentication`](#authentication)
-   [`@DefaultRequiredRole`](#defaultrequiredrole)

### Function Decorators

Function decorators are affixed to a function, just before its name and modifiers (such as `async` or `static`).  Function decorators apply to the decorated function and its parameters.  Examples of function-level decorators:
-   [`@Workflow`](#workflow)
-   [`@Transaction`](#transaction)
-   [`@Communicator`](#communicator)
-   [`@RequiredRole`](#requiredrole)
-   [`@GetApi`](#getapi)
-   [`@PostApi`](#postapi)

### Parameter Decorators

Parameter decorators are affixed to a function parameter, just before its name.  Parameter decorators apply to the treatment of the parameter, and may affect how values are validated or logged.  Examples of parameter-level decorators:
-   [`@ArgName`](#argname)
-   [`@ArgDate`](#argdate)
-   [`@SkipLogging`](#skiplogging)
-   [`@LogMask`](#logmask)

## Decorators Reference

### DBOS Typescript Decorators

#### `@Workflow`
Registers a function as a DBOS workflow.

```typescript
@Workflow()
static async processWorkflow(wfCtxt: WorkflowContext, value: string) {
  ...
}
```

The first argument to a workflow function must be a [`WorkflowContext`](contexts.md#workflowcontext).  This context can be used to invoke transactions and communicators, send and receive messages, and get other contextual information such as the authenticated user.

#### `@Transaction`
Registers a function as a [DBOS transaction](../tutorials/transaction-tutorial.md).

The first argument of the decorated function must be a [`TransactionContext`](contexts.md#transactioncontextt), which provides access to the database transaction.

```typescript
@Transaction({readOnly: true})
static async doLogin(ctx: TransactionContext, username: string, ) {
  ...
}
```

`@Transaction()` takes an optional `TransactionConfig` object:

```typescript
interface TransactionConfig {
  isolationLevel?: IsolationLevel;
  readOnly?: boolean;
}
```

DBOS supports declaration of the following values for `IsolationLevel`:
- `READ UNCOMMITTED`
- `READ COMMITTED`
- `REPEATABLE READ`
- `SERIALIZABLE`

The transaction semantics of these levels are defined for PostgreSQL [here](https://www.postgresql.org/docs/current/transaction-iso.html).

#### `@Communicator`
Registers a function as a [DBOS communicator](../tutorials/communicator-tutorial.md).

```typescript
@Communicator()
static async doComms(commCtxt: CommunicatorContext) {
  ...
}
```

The first argument to a communicator function must be a [`CommunicatorContext`](contexts.md#communicatorcontext).

`@Communicator()` takes an optional `CommunicatorConfig`, which allows a number of communicator properties to be specified:

```typescript
export interface CommunicatorConfig {
  retriesAllowed?: boolean; // Should failures be retried? (default true)
  intervalSeconds?: number; // Seconds to wait before the first retry attempt (default 1).
  maxAttempts?: number;     // Maximum number of retry attempts (default 3). If errors occur more times than this, throw an exception.
  backoffRate?: number;     // Multiplier by which the retry interval increases after a retry attempt (default 2).
}
```

### HTTP API Registration Decorators

#### `@GetApi`
Associates a function with an HTTP URL accessed with GET.

```typescript
@GetApi("/hello")
static async hello(_ctx: HandlerContext) {
  return { message: "hello!" };
}
```

The `@GetApi` decorator can be combined with `@Transaction` or `@Workflow` to serve transactions and workflows via HTTP.
It can also be used by itself in a [DBOS handler function](../tutorials/http-serving-tutorial.md#handlers).
The first argument to a handler function must be a [`HandlerContext`](contexts.md#handlercontext), which contains more details about the incoming request, and provides the ability to invoke workflows and transactions.

Endpoint paths may have placeholders, which are parts of the URL mapped to function arguments.
These are represented by a section of the path prefixed with a `:`.

```typescript
@GetApi("/post/:id")
static async getPost(ctx: TransactionContext, @ArgSource(ArgSources.URL) id: string) {
  ...
}
```

#### `@PostApi`
Associates a function with an endpoint name, such as an HTTP URL accessed with POST.

```typescript
@PostApi("/testpost")
  static async testpost(_ctx: HandlerContext, name: string) {
  return `hello ${name}`;
}
```

The `@PostApi` decorator can be combined with `@Transaction` or `@Workflow` to serve transactions and workflows via HTTP.
It can also be used by itself in a [DBOS handler function](../tutorials/http-serving-tutorial.md#handlers).
The first argument to a handler function must be a [`HandlerContext`](contexts.md#handlercontext), which contains more details about the incoming request, and provides the ability to invoke workflows and transactions.

#### `@ArgSource`
Indicates where a function argument is to be sourced, when it could come from more than one place.

In the example below, `@ArgSource` is used to indicate that the `name` argument comes from the URL query string, rather than the posted message body.

```typescript
@PostApi("/workflow")
@Workflow()
static async testWorkflow(wfCtxt: WorkflowContext, @ArgSource(ArgSources.QUERY) name: string) {
  const res = await wfCtxt.invoke(TestEndpoints).testTranscation(name);
  return res;
}
```

The `@ArgSource` decorator takes one of the following values of `ArgSources`:
- `DEFAULT`: The default value. For GET requests, this means searching for query parameters; for POST requestsn, searching the request body.
- `BODY`: Indicates to search the parameter in the request body.
- `QUERY`: Indicates to search the parameter in the URL query string.
- `URL`: Indicates to search the parameter in the endpoint path (requires a path placeholder).

Arguments sourced from an HTTP request generally get the name given in the code for the function.  However, if the name in the HTTP query string or body is different, [`@ArgName`](#argname) may be used.

#### `@Authentication`
Configures the DBOS HTTP server to perform authentication. All functions in the decorated class will use the provided function to act as an authentication middleware.
This middleware will make users' identity available to [DBOS Contexts](./contexts.md). Here is an example:

```typescript
async function exampleAuthMiddlware (ctx: MiddlewareContext) {
  if (ctx.requiredRole.length > 0) {
    const { userid } = ctx.koaContext.request.query;
    const uid = userid?.toString();

    if (!uid || uid.length === 0) {
      const err = new DBOSNotAuthorizedError("Not logged in.", 401);
      throw err;
    }
    else {
      if (uid === 'bad_person') {
        throw new DBOSNotAuthorizedError("Go away.", 401);
      }
      return {
        authenticatedUser: uid,
        authenticatedRoles: (uid === 'a_real_user' ? ['user'] : ['other'])
      };
    }
  }
}

@Authentication(exampleAuthMiddlware)
class OperationEndpoints {
  @GetApi("/requireduser")
  @RequiredRole(['user'])
  static async checkAuth(ctxt: HandlerContext) {
    return `Please say hello to ${ctxt.authenticatedUser}`;
  }
}
```

The interface for the authentication middleware is:
```typescript
/**
 * Authentication middleware executing before requests reach functions.
 * Can implement arbitrary authentication and authorization logic.
 * Should throw an error or return an instance of `DBOSHttpAuthReturn`
 */
export type DBOSHttpAuthMiddleware = (ctx: MiddlewareContext) => Promise<DBOSHttpAuthReturn | void>;

export interface DBOSHttpAuthReturn {
  authenticatedUser: string;
  authenticatedRoles: string[];
}
```

The authentication function is provided with a ['MiddlewareContext'](contexts.md#middlewarecontext), which allows access to the request, system configuration, logging, and database access services.

#### `@KoaMiddleware`
Configures the DBOS HTTP server allow insertion of arbitrary Koa middlewares. All functions in the decorated class will use the provided middleware list.

```typescript
const exampleMiddleware: Koa.Middleware = async (ctx, next) => {
  await next();
};

@KoaMiddleware(exampleMiddleware)
class OperationEndpoints{
  ...
}
```

### Declarative Security Decorators

DBOS supports declarative, role-based security. Functions can be decorated with a list of roles (as strings) and execution of the function is forbidden unless the authenticated user has at least one role in the list. A list of roles can also be provided as a class-level default with `@DefaultRequiredRole()`, in which case it applies to any DBOS function in the class. Functions can override the defaults with `@RequiredRole()`.

#### `@RequiredRole`
List the required roles for the decorated function. In order to execute the function, the authenticated user must have at least one role on the specified list.

```typescript
@RequiredRole(['user','guest'])
@GetApi("/hello")
static async helloUser(_ctx: HandlerContext) {
  return { message: "hello registered user or guest!" };
}
```

#### `@DefaultRequiredRole`

List default required roles for all functions in the class. This can be overridden at the function level with `@RequiredRole`.

```typescript
@DefaultRequiredRole(['user'])
class OperationEndpoints {

  // Authentication / authorization not required for this function
  @RequiredRole([])
  @GetApi("/hello")
  static async hello(_ctx: HandlerContext) {
    return { message: "hello!" };
  }

  // Role with elevated permissions required for this function
  @RequiredRole(['admin'])
  @GetApi("/helloadmin")
  static async helloadmin(_ctx: HandlerContext) {
    return { message: "hello admin!" };
  }
}
```

### Input Validation Decorators

A combination of function and parameter decorators automatically provides rudimentary argument validation.

While the typescript compiler does some compile-time checks, it is possible (and likely) for programmers to pass user input directly through their code through the `any` type or a series of poorly-validated casts.  The DBOS function argument validation logic is able to check arguments exist and are of the right data types (or are close enough to be coerced through reasonable means).

Note that this validation is basic, and is not a substitute for the kind of input validation that conforms to your business logic.  For example, a policy that user passwords should be 8 characters, and contain at least an uppercase, lowercase, and numeric character should be implemented in the web UI (for immediate feedback) and double-checked in your backend code (for security), whereas the DBOS decorators will simply ensure that a password string was provided prior to function entry.

These decorators also serve a second purpose, which is to make the type information available to DBOS.  Uses of this include creating a per-function schema for tracing logs, or automatically producing a description of the function for integration purposes.

In simple cases (such as `string` or `number` arguments), the programmer need not do any decorating to get the functionality.  However, where the data types have some options, such as maximum length, precision, etc., there are decorators to control the behavior.

#### `@ArgRequired`
Ensures that the decorated function argument has a suitable value.  This is generally a default behavior, but see [`@DefaultArgRequired`](#defaultargrequired) and [`@DefaultArgOptional`](#defaultargoptional).
```typescript
@GetApi("/string")
static async checkStringG(_ctx: HandlerContext, @ArgRequired v: string) {
  ...
}
```

#### `@DefaultArgRequired`
Sets as the default policy that each argument of each registered function in the decorated class has a suitable value.  This is generally a default behavior, but see [`@ArgRequired`](#argrequired), [`@ArgOptional`](#argoptional) and [`@DefaultArgOptional`](#defaultargoptional).
```typescript
@DefaultArgRequired
export class User {}
```

#### `@ArgOptional`
Allows the argument to have an undefined value.  See also [`@DefaultArgRequired`](#defaultargrequired) and [`@DefaultArgOptional`](#defaultargoptional).

:::info note
TypeScript/Javascript makes a distinction between `undefined` and `null`.  Databases and serializers often support only one way to represent an undefined/unknown value.  For this reason, DBOS converts all `null` values to `undefined` prior to entry to the user function.  (`undefined` was chosen over `null` because it is much easier to work with in TypeScript.)
:::

```typescript
@GetApi("/string")
static async checkStringG(_ctx: HandlerContext, @ArgOptional v?: string) {
  ...
}
```

#### `@DefaultArgOptional`
Sets as the default policy that each argument of each registered function in the decorated class may have undefined value.  See also [`@ArgRequired`](#argrequired), [`@ArgOptional`](#argoptional) and [`@DefaultArgRequired`](#defaultargrequired).
```typescript
@DefaultArgOptional
export class User {}
```

#### `@ArgName`
Assigns a name to the decorated parameter.  The name of an argument is, by default, taken from the code, but if there is a reason for a disparity (perhaps the function was refactored but the external name used in HTTP requests is to be kept consistent), the name can be overriden with this parameter decorator.

```typescript
@GetApi("/string")
static async checkStringG(_ctx: HandlerContext, @ArgName('call_me_maybe') internal_name: string) {
  ...
}
```

#### `@ArgDate`
Ensures that a Date argument has a suitable value.  This decorator currently accepts no configuration, but may be altered in the future to indicate whether it is a timestamp or plain date.

```typescript
@GetApi("/date")
static async checkDateG(_ctx: HandlerContext, @ArgDate() v: Date) {
  ...
}
```

#### `@ArgVarchar`
Ensures that a string argument has a suitable length.  This decorator requires a length parameter.

```typescript
@GetApi("/string")
static async checkStringG(_ctx: HandlerContext, @ArgVarchar(10) v: string) {
  ...
}
```

### Logging and Tracing Decorators

#### `@Debug`
Marks a function for debug tracing.

```typescript
export class Operations
{
  @Debug
  static async doOperation(_ctx: DBOSContext) {
    ...
  }
}
```

This decorator will ensure the function is registered with DBOS and benefit from its [logging subsystem](../tutorials/logging).

:::info note
In the future, a different decorator may be suggested for the purpose of simply registering a function, with separate control over which functions are traced.
:::

#### `@SkipLogging`

Prevents a function argument from being recorded in traces. This could be used if the argument is an opaque object, context, connection, service, or of sensitive nature. See also [`@LogMask`](#logmask).

```typescript
export class Operations
{
  @Debug
  static async doOperation(_ctx: DBOSContext, @SkipLogging notToBeRecorded: unknown) {
    ...
  }
}
```

#### `@LogMask`
Prevents an argument from being recorded in traces in plain text. This could be used if the argument is sensitive in nature, but may be useful for debugging or tracing. See also [`@SkipLogging`](#skiplogging).

```typescript
export class Operations
{
  @Debug
  static async doOperation(_ctx: DBOSContext, @LogMask(LogMasks.HASH) toBeHashed: string) {
    ...
  }
}
```

Values of `LogMasks`:
- `NONE`: No masking.
- `HASH`: When logging the value, substitute its (not cryptographically secure) hash.
- `SKIP`: Do not include the parameter in the log.  See [`@SkipLogging`](#skiplogging).

### Hook Functions

DBOS allows applications to supply functions to be invoked at points in the application initialization process.

#### `@DBOSInitializer`
<<<<<<< HEAD
This decorator is used to specify functions to be run at application instance initialization time.  `@DBOSInitializer` is intended for uses such as validating configuration, establish connections to external (non-database) services, and so on.  It is not a good place for application deployment steps, for those see [`@DBOSDeploy`](#dbosdeploy).
=======
This decorator is used to specify functions to be run at application instance initialization time.
`@DBOSInitializer` is intended for uses such as validating configuration, establishing connections to external (non-database) services, and so on.
It is not a good place for database schema migration, for that see our [migration commands](cli.md#npx-dbos-sdk-migrate).
>>>>>>> 0cbce58c

The argument to `@DBOSInitializer` should be of type [`InitContext`](contexts.md#initcontext).

```typescript

  @DBOSInitializer()
  static async init(ctx: InitContext) {
     // Use functions and config from ctx, report anything interesting with ctx.log
  }
```

### OpenAPI Decorators

DBOS can generate an [OpenAPI 3.0.3](https://spec.openapis.org/oas/v3.0.3) interface description for an application.

#### `@OpenApiSecurityScheme`

This decorator is used to declare an [OpenAPI security scheme](https://spec.openapis.org/oas/v3.0.3#security-scheme-object) for the handler functions in a class.
This decorator takes a single parameter defining the security scheme as per the OpenAPI specification.
This decorator is purely declarative for the purpose of inclusion in the generated interface description.
You still need to implement authentication as per the [Authentication and Authorization tutorial](../tutorials/authentication-authorization).

::::info
DBOS does not support the `oauth2` OpenAPI security scheme at this time.
::::

```typescript
@OpenApiSecurityScheme({ type: 'http', scheme: 'bearer' })
@Authentication(authMiddleware)
export class Operations {
@GetApi("/post/:id")
  static async getPost(ctx: TransactionContext, @ArgSource(ArgSources.URL) id: string) {
    ...
  }
}
```

### Other Decorators

#### TypeORM Decorators

##### `@OrmEntities`
Marks a class as using ORM entity classes.   (Currently this is used for [TypeORM](https://typeorm.io) integration only.)

```typescript
@OrmEntities([OrmEntity1, OrmEntity2])
export class User {}
```

This code will ensure that the TypeORM entity manager and repository knows about the entities in the list.<|MERGE_RESOLUTION|>--- conflicted
+++ resolved
@@ -454,13 +454,9 @@
 DBOS allows applications to supply functions to be invoked at points in the application initialization process.
 
 #### `@DBOSInitializer`
-<<<<<<< HEAD
-This decorator is used to specify functions to be run at application instance initialization time.  `@DBOSInitializer` is intended for uses such as validating configuration, establish connections to external (non-database) services, and so on.  It is not a good place for application deployment steps, for those see [`@DBOSDeploy`](#dbosdeploy).
-=======
 This decorator is used to specify functions to be run at application instance initialization time.
 `@DBOSInitializer` is intended for uses such as validating configuration, establishing connections to external (non-database) services, and so on.
 It is not a good place for database schema migration, for that see our [migration commands](cli.md#npx-dbos-sdk-migrate).
->>>>>>> 0cbce58c
 
 The argument to `@DBOSInitializer` should be of type [`InitContext`](contexts.md#initcontext).
 
