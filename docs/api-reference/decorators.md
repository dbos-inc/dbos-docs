---
sidebar_position: 2
<<<<<<< HEAD
title: Decorators
description: Operon decorators
---

## `OperonTransaction`

Registers a transaction with Operon. Takes an optional `TransactionConfig` to configure two aspects of your transaction: its isolation level and whether it is read only.

```tsx
=======
title: Decorator Reference
description: Usage of decorators in Operon, with exhaustive list
---

# Decorator Reference
-   [Background Information](#background-information)
    -   [Decorator Implementations](#decorator-implementations)
    -   [Typescript Compiler Flags](#typescript-compiler-flags)
-   [Decorator Locations](#decorator-locations)
    -   [Class Decorators](#class-decorators)
    -   [Method Decorators](#method-decorators)  
    -   [Parameter Decorators](#parameter-decorators)  
-   [Decorators Reference](#decorators-reference)
    -   [Operon Decorators](#operon-decorators)
        -   [`@OperonWorkflow`](#operonworkflow)
        -   [`@OperonTransaction`](#operontransaction)
        -   [`@OperonCommunicator`](#operoncommunicator)
    -   [HTTP API Registration Decorators](#http-api-registration-decorators)
        -   [`@GetApi`](#getapi)
        -   [`@PostApi`](#postapi)
        -   [`@ArgSource`](#argsource)
        -   [`@Authentication`](#authentication)
        -   [`@KoaMiddleware`](#koamiddleware)
    -   [Declarative Security Decorators](#declarative-security-decorators)
        -   [`@RequiredRoles`](#requiredroles)
        -   [`@DefaultRequiredRoles`](#defaultrequiredroles)
    -   [Input Validation Decorators](#input-validation-decorators)
        -   [`@Required`](#required)
        -   [`@ArgName`](#argname)
        -   [`@ArgDate`](#argdate)
        -   [`@ArgVarchar`](#argvarchar)
    -   [Logging and Tracing Decorators](#logging-and-tracing-decorators)
        -   [`@Debug`](#debug)
        -   [`@SkipLogging`](#skiplogging)
        -   [`@LogMask`](#logmask)
    -   [Other Decorators](#other-decorators)
        -   [TypeORM Decorators](#typeorm-decorators)
            -   [`@OrmEntities`](#ormentities)

## Background Information

TODO: Here is where we describe the nature of decorators - general appeal and use
TODO: Here is where we compare them to annotations
TODO: Here is where we say it doesn't matter what order you use them

### Decorator Implementations

Work to add decorators to the TypeScript language and standards is currently ongoing, leaving things in a state of flux.

Whereas the most useful version of decorators implemented in the TypeScript compiler is "experimental" or "Stage 2" decorators, the language specifications have not caught up.  "Stage 3" decorators, which are specified and implemented, are missing two key features used in Operon:
- Parameter decorators
- Metadata about method argument types

It is expected that Operon will be moved from "experimental"/"Stage 2" decorators to a standards-based implementation once the standards have caught up.  It is hoped that user code would not be affected in this transition.

### Typescript Compiler Flags

In order to use the "Stage 2" experimental decorators implemented by Operon, the following configuration needs to be given to the TypeScript compiler (usually via the file `tsconfig.json`):

```json
{
  "compilerOptions": {
    "experimentalDecorators": true,
    "emitDecoratorMetadata": true,
    ...              
```

## Decorator Locations

TODO: Here we describe class / method / parameter decorators

### Class Decorators

These go at the top of the class

### Method Decorators

These go right before the method

### Parameter Decorators

These go right before the arg: type

## Decorators Reference

### Operon Decorators

#### `@OperonWorkflow`
This decorator registers a method as an Operon workflow.

```typescript
@OperonWorkflow()
static async processWorkflow(wfCtxt: WorkflowContext, value: string) {
}
```

The first argument to an Operon workflow method must be a `WorkflowContext` (TODO add reference).  This context can be used to invoke transactions and communicators, send and receive messages, and get other contextual information such as the authenticated user.

`@OperonWorkflow()` takes an optional `WorkflowConfig` to configure the workflow, however there are currently no configuration items.

```typescript
interface WorkflowConfig {
}
```

#### `@OperonTransaction`
This decorator registers a method as an Operon transaction.

```typescript
@OperonTransaction({readOnly: true})
static async doLogin(ctx: TransactionContext, username: string, ) {
    ...
}
```

`@OperonTransaction()` takes an optional `TransactionConfig` to configure two aspects of the transaction: its isolation level and whether it is read only.

```typescript
>>>>>>> 81a7e446
interface TransactionConfig {
  isolationLevel?: IsolationLevel;
  readOnly?: boolean;
}
```

<<<<<<< HEAD
Operon supports the same [isolation levels than postgres](https://www.postgresql.org/docs/current/transaction-iso.html), that is, `READ UNCOMMITTED`, `READ COMMITTED`, `REPEATABLE READ`, `SERIALIZABLE`.

## `OperonWorkflow`

Register a workflow with Operon.
=======
Operon supports declaration of the following values for `IsolationLevel`:
- `READ UNCOMMITTED`
- `READ COMMITTED`
- `REPEATABLE READ`
- `SERIALIZABLE`

The precise transaction semantics of these levels may vary with the capabilities of the Operon user database.  For example, see [isolation levels in PostgreSQL](https://www.postgresql.org/docs/current/transaction-iso.html).

#### `@OperonCommunicator`
This decorator registers a method as an Operon communicator.

```typescript
@OperonCommunicator()
static async doComms(commCtxt: CommunicatorContext) {
  ...
}
```

The first argument to an Operon communicator method must be a `CommunicatorContext` (TODO - reference).  This provides the communcator with information about the current authenticated user and execution state.

`@OperonCommunicator()` takes an optional `CommunicatorConfig`, which allows a number of communicator properties to be specified:

```typescript
export interface CommunicatorConfig {
  retriesAllowed?: boolean; // Should failures be retried? (default true)
  intervalSeconds?: number; // Seconds to wait before the first retry attempt (default 1).
  maxAttempts?: number; // Maximum number of retry attempts (default 3). If the error occurs more times than this, return null.
  backoffRate?: number; // The multiplier by which the retry interval increases after every retry attempt (default 2).
}
```

### HTTP API Registration Decorators

#### `@GetApi`
This decorator associates a method with an endpoint name, such as an HTTP URL accessed with GET.

```typescript
@GetApi("/hello")
static async hello(_ctx: HandlerContext) {
  return { message: "hello!" };
}
```

The first argument to a handler function must be an `OperonContext`, but may more specifically be a `HandlerContext` (TODO - reference), which contains more details about the incoming request, and provides the ability to invoke workflows and transactions.

The `@GetApi` decorator can be combined with `@OperonTransaction` or `@OperonWorkflow` to invoke transactions and workflows.

Registration endpoints may have placeholders, which are parts of the URL that are mapped to method arguments.  These are represented by a section of the endpoint name that is prefixed with a `:`, and which can be referred to by [`@ArgSource`](#argsource).

```typescript
@GetApi("/post/:id")
static async getPost(ctx: TransactionContext, @ArgSource(ArgSources.URL) id: string) {
  ...
}
```

#### `@PostApi`
This decorator associates a method with an endpoint name, such as an HTTP URL accessed with POST.

```typescript
@PostApi("/testpost")
  static async testpost(_ctx: HandlerContext, name: string) {
  return `hello ${name}`;
}
```

The first argument to a handler function must be an `OperonContext`, but may more specifically be a `HandlerContext` (TODO - reference), which contains more details about the incoming request, and provides the ability to invoke workflows and transactions.

The `@PostApi` decorator can be combined with `@OperonTransaction` or `@OperonWorkflow` to invoke transactions and workflows.

#### `@ArgSource`
The `@ArgSource` parameter decorator indicates where a method argument is to be sourced, when it could come from more than one place.

In the example below, `@ArgSource` is used to indicate that the `name` argument comes from the URL query string, rather than the posted message body.

```typescript
@PostApi("/workflow")
@OperonWorkflow()
static async testWorkflow(wfCtxt: WorkflowContext, @ArgSource(ArgSources.QUERY) name: string) {
  const res = await wfCtxt.invoke(TestEndpoints).testTranscation(name);
  return res;
}
```

The `@ArgSource` decorator takes one of the following values of `ArgSources`:
- `DEFAULT`: For GET requests, this comes from the query string; for POST requests it comes from the request body
- `BODY`: Indicates that the value is to be taken from the request body
- `QUERY`: Indicates that the value is to be taken from the URL query string
- `URL`: Indicates that the value is to be taken from a placeholder in the URL

Arguments sourced from an HTTP request generally get the name given in the code for the method.  However, if the name in the HTTP query string or body is different, [`@ArgName`](#argname) may be used.

#### `@Authentication`
The `@Authentication()` class decorator configures the Operon HTTP server to perform authentication.  All methods in the decorated class will use the provided function to act as an authentication middleware.

Example:
```typescript
async function exampleAuthMiddlware (ctx: MiddlewareContext) {
  if (ctx.requiredRole.length > 0) {
    const { userid } = ctx.koaContext.request.query;
    const uid = userid?.toString();

    if (!uid || uid.length === 0) {
      const err = new OperonNotAuthorizedError("Not logged in.", 401);
      throw err;
    }
    else {
      if (uid === 'bad_person') {
        throw new OperonNotAuthorizedError("Go away.", 401);
      }
      return {
        authenticatedUser: uid,
        authenticatedRoles: (uid === 'a_real_user' ? ['user'] : ['other'])
      };
    }
  }
  return;
}

@Authentication(exampleAuthMiddlware)
class OperationEndpoints {
  // eslint-disable-next-line @typescript-eslint/require-await
  @GetApi("/requireduser")
  @RequiredRole(['user'])
  static async checkAuth(_ctxt: HandlerContext, name: string) {
    return `Please say hello to ${name}`;
  }
}
```

The interface for the authentication middleware is:
```typescript
/**
 * Authentication middleware that executes before a request reaches a function.
 * This is expected to:
 *   - Validate the request found in the handler context and extract auth information from the request.
 *   - Map the HTTP request to the user identity and roles defined in Operon app.
 * If this succeeds, return the current authenticated user and a list of roles.
 * If any step fails, throw an error.
 */
export type OperonHttpAuthMiddleware = (ctx: MiddlewareContext) => Promise<OperonHttpAuthReturn | void>;

export interface OperonHttpAuthReturn {
  authenticatedUser: string;
  authenticatedRoles: string[];
}

export interface MiddlewareContext {
  koaContext: Koa.Context;
  name: string; // Method (handler, transaction, workflow) name
  requiredRole: string[]; // Role required for the invoked Operon operation, if empty perhaps auth is not required
}
```

#### `@KoaMiddleware`
The `@KoaMiddleware()` class decorator configures the Operon HTTP server allow insertion of arbirtrary Koa middleware.  All methods in the decorated class will use the provided middleware list.

```typescript
const exampleMiddleware: Koa.Middleware = async (ctx, next) => {
  await next();
};  

@KoaMiddleware(exampleMiddleware)
class OperationEndpoints{
  ...
}
```

### Declarative Security Decorators

Operon supports declarative, role-based security.  Methods are decorated with a list of roles (as strings), and access to the method is not authorized unless the authenticated user has at least one role on the list.  A role list can also be provided as a class-level default with `@DefaultRequiredRoles()`, in which case it applies to any Operon method in the class that does not override the defaults with its own `@RequiredRoles()` list.

#### `@RequiredRoles`
Specifies the list of required roles for the decorated method.  In order to execute the method, the authenticated user must have at least one role on the specified list.

```typescript
@RequiredRole(['user','guest'])
@GetApi("/hello")
static async helloUser(_ctx: HandlerContext) {
  return { message: "hello registered user or guest!" };
}
```

#### `@DefaultRequiredRoles`

This class decorator specifies the list of required roles to be applied as a default to all Operon methods in the class.  This can be overridden at the method level with `@RequiredRoles`.

```typescript
@DefaultRequiredRole(['user'])
class OperationEndpoints {
  ...
  // Authentication / authorization not required for this function
  @RequiredRole([])
  @GetApi("/hello")
  static async hello(_ctx: HandlerContext) {
    return { message: "hello!" };
  }

  // Role with elevated permissions required for this function
  @RequiredRole(['admin'])
  @GetApi("/hello")
  static async administrate(_ctx: HandlerContext) {
    return { message: "hello admin!" };
  }
}
```

### Input Validation Decorators

A combination of Operon method and parameter decorators automatically provide rudimentary argument validation.

While the typescript compiler does some compile-time checks, it is possible (and likely) for programmers to pass user input directly through their code through the `any` type or a series of poorly-validated casts.  The Operon method argument validation logic is able to check that the arguments exist, and are the right data types (or are close enough to be coerced through reasonable means).

Note that this validation is basic, and is not a substitute for the kind of input validation that conforms to your business logic.  For example, a policy that user passwords should be 8 characters, and contain at least an uppercase, lowercase, and numeric character should be implemented in the web UI (for immediate feedback) and double-checked in your backend code (for security), whereas the Operon decorators will simply ensure that a password string was provided prior to method entry.

These decorators also serve a second purpose, which is to make the type information available to Operon.  Uses of this include creating a per-method schema for tracing logs, or automatically producing a description of the method for integration purposes.

In simple cases (such as `string` or `number` arguments), the programmer need not do any decorating to get the functionality.  However, where the data types have some options, such as maximum length, precision, etc., there are decorators to control the behavior.

#### `@Required`
Ensures that the argument has a suitable value.  This is generally a default behavior.
```typescript
@GetApi("/string")
static async checkStringG(_ctx: HandlerContext, @Required v: string) {
  ...
}
```

#### `@ArgName`
Assigns a name to the decorated parameter.  The name of an argument is, by default, taken from the code, but if there is a reason for a disparity (perhaps the method was refactored but the external name used in HTTP requests is to be kept consistent), the name can be overriden with this parameter decorator.

```typescript
@GetApi("/string")
static async checkStringG(_ctx: HandlerContext, @ArgName('call_me_maybe') internal_name: string) {
  ...
}
```

#### `@ArgDate`
Ensures that a Date argument has a suitable value.  This decorator currently accepts no configuration, but may be altered in the future to indicate whether it is a timestamp or plain date.

```typescript
@GetApi("/date")
static async checkDateG(_ctx: HandlerContext, @ArgDate() v: Date) {
  ...
}
```

#### `@ArgVarchar`
Ensures that a string argument has a suitable length.  This decorator requires a length parameter.

```typescript
@GetApi("/string")
static async checkStringG(_ctx: HandlerContext, @ArgVarchar(10) v: string) {
  ...
}
```

### Logging and Tracing Decorators

#### `@Debug`
Marks a method for debug tracing.

```typescript
export class Operations
{
  @Traced
  static async doOperation(ctx: OperonContext) {
    ...
  }
}
```

This decorator will ensure the method is registered and add it to tracing.

So that tracing can access the ongoing execution state, authenticated user, and so on, the first argument of the decorated method must be OperonContext or one of its subclasses.

Note: In the future, a different decorator may be suggested for the purpose of simply registering an Operon method, with separate control over which methods are traced.

#### `@SkipLogging`

This parameter decorator prevents a method argument from being recorded in traces.  This could be used if the argument is an opaque object, context, connection, or service.  This decorator could also be applied to arguments that are not to be recorded in logs due to their sensitive nature, but see also [`@LogMask`](#logmask).

```typescript
export class Operations
{
  @Traced
  static async doOperation(ctx: OperonContext, @SkipLogging notToBeRecorded: unknown) {
    ...
  }
}
```

#### `@LogMask`
This parameter decorator prevents a method argument from being recorded in traces in cleartext.  This could be used if the argument is sensitive in nature, but may be useful for debugging or tracing.   See also [`@SkipLogging`](#skiplogging).

```typescript
export class Operations
{
  @Traced
  static async doOperation(ctx: OperonContext, @LogMask(LogMasks.HASH) toBeHashed: string) {
    ...
  }
}
```

Values of `LogMasks`:
- `NONE`: No masking
- `HASH`: When logging the value, substitute its (not cryptographically secure) hash
- `SKIP`: Do not include the parameter in the log.  See [`@SkipLogging`](#skiplogging).

### Other Decorators

#### TypeORM Decorators

##### `@OrmEntities`
Marks a class as using ORM entity classes.   (Currently this is used for [TypeORM](https://typeorm.io) integration only.)

```typescript
@OrmEntities([OrmEntity1, OrmEntity2])
export class User {}
```

This code will ensure that the TypeORM entity manager and repository knows about the entities in the list.
>>>>>>> 81a7e446
<|MERGE_RESOLUTION|>--- conflicted
+++ resolved
@@ -1,16 +1,5 @@
 ---
 sidebar_position: 2
-<<<<<<< HEAD
-title: Decorators
-description: Operon decorators
----
-
-## `OperonTransaction`
-
-Registers a transaction with Operon. Takes an optional `TransactionConfig` to configure two aspects of your transaction: its isolation level and whether it is read only.
-
-```tsx
-=======
 title: Decorator Reference
 description: Usage of decorators in Operon, with exhaustive list
 ---
@@ -129,20 +118,12 @@
 `@OperonTransaction()` takes an optional `TransactionConfig` to configure two aspects of the transaction: its isolation level and whether it is read only.
 
 ```typescript
->>>>>>> 81a7e446
 interface TransactionConfig {
   isolationLevel?: IsolationLevel;
   readOnly?: boolean;
 }
 ```
 
-<<<<<<< HEAD
-Operon supports the same [isolation levels than postgres](https://www.postgresql.org/docs/current/transaction-iso.html), that is, `READ UNCOMMITTED`, `READ COMMITTED`, `REPEATABLE READ`, `SERIALIZABLE`.
-
-## `OperonWorkflow`
-
-Register a workflow with Operon.
-=======
 Operon supports declaration of the following values for `IsolationLevel`:
 - `READ UNCOMMITTED`
 - `READ COMMITTED`
@@ -466,5 +447,4 @@
 export class User {}
 ```
 
-This code will ensure that the TypeORM entity manager and repository knows about the entities in the list.
->>>>>>> 81a7e446
+This code will ensure that the TypeORM entity manager and repository knows about the entities in the list.